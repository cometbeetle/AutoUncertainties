# Based heavily on the implementation of Pint's Quantity object
from __future__ import annotations

from collections.abc import Callable, Sequence
import copy
from functools import wraps
import locale
import math
import operator
from typing import (
    TYPE_CHECKING,
    Any,
    Generic,
    Literal,
    Self,
    TypeAlias,
    TypeVar,
    cast,
    overload,
)
import warnings

import joblib
import numpy as np
import numpy.typing as npt

from auto_uncertainties import (
    DowncastError,
    DowncastWarning,
    EqualityError,
    EqualityWarning,
    NegativeStdDevError,
    UncertaintyDisplay,
)
from auto_uncertainties.numpy import HANDLED_FUNCTIONS, HANDLED_UFUNCS, wrap_numpy
from auto_uncertainties.util import deprecated, ignore_runtime_warnings

if TYPE_CHECKING:
    from pint.facets.plain import PlainQuantity


ERROR_ON_DOWNCAST = False
ERROR_ON_EQ = False
COMPARE_RTOL = 1e-9

__all__ = [
    "ScalarUncertainty",
    "UType",
    "Uncertainty",
    "VectorUncertainty",
    "nominal_values",
    "std_devs",
]

T = TypeVar("T", float, np.floating, npt.NDArray[np.floating])
"""`TypeVar` specifying the underlying data types supporting `Uncertainty` objects."""

UType: TypeAlias = float | np.floating | npt.NDArray[np.floating]
"""Type alias for the underlying data types supporting `Uncertainty` objects."""

ScalarT: TypeAlias = int | float | np.number
"""Scalar types used throughout AutoUncertainties."""

SupportedSequence: TypeAlias = (
    "Sequence[ScalarT | Uncertainty[float] | Uncertainty[np.floating]]"
)
"""Sequences supported by the `Uncertainty` constructor."""
<<<<<<< HEAD

ValT: TypeAlias = "ScalarT | SupportedSequence | Uncertainty | npt.NDArray[np.number]"
"""Types supported in the ``value`` parameter of the `Uncertainty` constructor."""
=======

ValT: TypeAlias = "ScalarT | SupportedSequence | Uncertainty | npt.NDArray[np.number]"
"""Types supported in the ``value`` parameter of the `Uncertainty` constructor."""

ErrT: TypeAlias = ScalarT | Sequence[ScalarT] | npt.NDArray[np.number]
"""Types supported in the ``error`` parameter of the `Uncertainty` constructor."""


# Helper decorator to raise an informative TypeError when an operation is unsupported.
def _unsupported_type(t: str):
    def decorator(func):
        @wraps(func)
        def wrapper(self, *args, **kwargs):
            if t == "vec":
                if self.is_vector:
                    raise TypeError(_type_error_msg("Vector", func.__qualname__))
            elif t == "scal":
                if not self.is_vector:
                    raise TypeError(_type_error_msg("Scalar", func.__qualname__))
            else:
                msg = "Invalid arguments passed to _unsupported_type decorator"
                raise TypeError(msg)
            return func(self, *args, **kwargs)

        return wrapper

    return decorator
>>>>>>> e592b43c

ErrT: TypeAlias = ScalarT | Sequence[ScalarT] | npt.NDArray[np.number]
"""Types supported in the ``error`` parameter of the `Uncertainty` constructor."""

<<<<<<< HEAD

=======
>>>>>>> e592b43c
class Uncertainty(Generic[T], UncertaintyDisplay):
    """
    Representation of a central value and its associated uncertainty.

    Parameters can be numbers, sequences, `numpy` arrays, `pint.Quantity` objects,
    other `Uncertainty` objects, or lists / tuples of `Uncertainty` objects.

    The `Uncertainty` class automatically determines which methods should be implemented based on
    whether it represents a vector uncertainty, or a scalar uncertainty. When instantiated with
    sequences or `numpy` arrays, vector-based operations are enabled; when instantiated with scalars,
    only scalar operations are permitted.

    `Uncertainty` objects only support float-based data types. If integers or
    integer arrays are passed as parameters to the `Uncertainty` constructor,
    they will be cast to `float` (or `numpy.float64` if a `numpy.integer` subclass
    is detected).

    :param value: The central value(s)
    :param error: The uncertainty value(s). Zero if not provided.

    :raise NegativeStdDevError: If ``err`` is negative, or contains negative values
    :raise TypeError: If the parameters are of incompatible types
    :raise ValueError: If the parameters have incomaptible values (e.g., misaligned array sizes)

    :return: An initialized `Uncertainty` object

    .. code-block:: python
       :caption: Example

       >>> u1 = Uncertainty(1.25, 0.25)
       >>> u2 = Uncertainty([1.4, 2.8, 0.09], [0.1, 0.14, 0.12])
       >>> u3 = Uncertainty([1.4, 2.8, 0.09], 0.1)
       >>> u4 = Uncertainty(u1)
       >>> u5 = Uncertainty(np.array([1.4, 2.8]), np.array([0.1, 0.14]))
       >>> u6 = Uncertainty(np.array([1.4, 2.8]), 0.1)

       >>> u3.value
       array([1.4 , 2.8 , 0.09])

       >>> u3.error
       array([0.1, 0.1, 0.1])

       >>> np.cos(u1)
       0.315322 +/- 0.237246
<<<<<<< HEAD

       >>> u4 == u1
       True

    .. code-block:: python
       :caption: Pint Quantity Example

=======

       >>> u4 == u1
       True

    .. code-block:: python
       :caption: Pint Quantity Example

>>>>>>> e592b43c
       >>> from pint import Quantity
       >>> val = Quantity(2.24, 'kg')
       >>> err = Quantity(0.208, 'kg')
       >>> new_quantity = Uncertainty(val, err)
       >>> new_quantity
       <Quantity(2.24 +/- 0.208, 'kilogram')>

    .. note::

       * If sequences (not NumPy arrays) are supplied for ``value`` and ``error``,
         their numeric values will always be converted to `numpy.float64`.

       * If `pint.Quantity` objects are supplied for either parameter, the behavior
         is exactly as described in the `from_quantities` method.

       * If an `Uncertainty` is supplied for ``value``, its ``error`` attribute will
         always override any ``error`` argument (if it is supplied).

       * If the ``error`` parameter is not finite, the resulting `Uncertainty` object
         will have its ``error`` attribute set to zero.

    .. seealso::

        * `from_quantities`
    """

    _nom: T
    _err: T

    # __new__ intercepts non-finite values, Pint Quantity inputs, and sequences of Quantity objects.
    @overload
    def __new__(
        cls,
        value: PlainQuantity | Sequence[PlainQuantity],
        error: PlainQuantity | Sequence[PlainQuantity] | ErrT | None = ...,
    ) -> PlainQuantity: ...
    @overload
    def __new__(
        cls, value: ValT, error: PlainQuantity | Sequence[PlainQuantity]
    ) -> PlainQuantity: ...
    @overload
    def __new__(cls, value, error=...) -> Uncertainty: ...
    def __new__(cls, value, error=None):
        # Use from_quantities if one or more Pint Quantity objects were supplied.
        if _check_units(value, error)[2] is not None:
            return cls.from_quantities(value, error)

        # Use from_sequence if a sequence is supplied.
        if isinstance(value, Sequence):
            return cls.from_sequence(value, error)

        instance = super().__new__(cls)
        instance.__init__(value, error, skip=False)
        return instance

    # List of __init__ overloads for static type checking.
    @overload
    def __init__(self: Uncertainty[float], value: int, error: ErrT | None = ...): ...
    @overload
    def __init__(
        self: Uncertainty[np.float64], value: np.integer, error: ErrT | None = ...
    ): ...
    @overload
    def __init__(
        self: Uncertainty[npt.NDArray[np.floating]],
        value: npt.NDArray[np.integer] | SupportedSequence,
        error: ErrT | None = ...,
    ): ...
    @overload
    def __init__(self: Uncertainty[float], value: Uncertainty[float]): ...
    @overload
    def __init__(self: Uncertainty[np.floating], value: Uncertainty[np.floating]): ...
    @overload
    def __init__(
        self: Uncertainty[npt.NDArray[np.floating]],
        value: Uncertainty[npt.NDArray[np.floating]],
    ): ...
    @overload
    def __init__(self: Self, value: T, error: ErrT | None = ...): ...
    @overload
    def __init__(self, value: ValT, error: ErrT | None = ..., skip: bool = ...): ...
    def __init__(self, value, error=None, skip=True) -> None:
        if skip:
            return

        # Avoid zero-dimensional arrays.
        value = (
            value[()]
            if (isinstance(value, np.ndarray) and np.ndim(value) == 0)
            else value
        )
        error = (
            error[()]
            if (isinstance(error, np.ndarray) and np.ndim(error) == 0)
            else error
        )

        # Case where __init__ acts as a sort of copy constructor.
        if isinstance(value, Uncertainty):
            self.__init__(value.value, value.error, skip=False)

        # Case where a sequence of values was passed.
        elif isinstance(value, Sequence):
            if (
                error is not None
                and not isinstance(error, Sequence)
                and not isinstance(error, ScalarT)
            ):
                msg = f"Error must be a sequence or scalar when value is a sequence (got {type(error)} instead)"
                raise TypeError(msg)
            self._init_seq(value, error)

        # Case where a vector uncertainty is instantiated.
        elif isinstance(value, np.ndarray):
            if (
                error is not None
                and not isinstance(error, np.ndarray)
                and not isinstance(error, ScalarT)
            ):
                msg = f"Error must be a NumPy array or scalar when value is a NumPy array (got {type(error)} instead)"
                raise TypeError(msg)
            self._init_vec(value, error)

        # Scalar case. Maintains NumPy data types if detected. Converts ints to floating point.
        elif isinstance(value, ScalarT):
            if error is not None and not isinstance(error, ScalarT):
                msg = f"Error must be a scalar when value is a scalar (got {type(error)} instead)"
                raise TypeError(msg)
            if error is not None and np.isfinite(error) and error < 0:
                msg = f"Got negative value ({error}) for the standard deviation"
                raise NegativeStdDevError(msg)

            caster = np.float64 if isinstance(value, np.number) else float
            if isinstance(value, int | np.integer):
                self._nom = cast(T, caster(value))
                self._err = cast(
                    T,
                    caster(error)
                    if (error is not None and np.isfinite(error))
                    else caster(0.0),
                )
            else:
                caster = (
                    (lambda x: x)
                    if isinstance(error, np.floating) and isinstance(value, np.floating)
                    else caster
                )
                self._nom = cast(T, value)
                self._err = cast(
                    T,
                    caster(error)
                    if (error is not None and np.isfinite(error))
                    else caster(0.0),
                )

        else:
            msg = f"Unsupported argument types (got type(value)={type(value)}, type(error)={type(error)})"
            raise TypeError(msg)

    def _init_seq(
        self, value: SupportedSequence, error: Sequence[ScalarT] | ScalarT | None
    ) -> None:
        if isinstance(error, Sequence) and len(error) != len(value):
            msg = f"Error sequence must be the same length as value sequence (got len(value)={len(value)}, len(error)={len(error)})"
            raise ValueError(msg)

        val = np.empty(len(value), dtype=np.float64)
        err = np.empty(len(value), dtype=np.float64)

        if len(value) > 0:
            error = 0.0 if error is None else error
            reshaped_error = (
                (np.ones(len(value), dtype=np.float64) * error)
                if isinstance(error, ScalarT)
                else error
            )
            for i, v in enumerate(value):
                if isinstance(v, Uncertainty):
                    val[i] = v.value
                    err[i] = v.error
                elif isinstance(v, ScalarT):
                    val[i] = v
                    if not isinstance(reshaped_error[i], ScalarT):
                        msg = f"Error sequence must be of scalars (found element of type {type(err[i])} instead)"
                        raise TypeError(msg)
                    err[i] = reshaped_error[i]
                else:
                    msg = f"Value sequence must be of scalars or Uncertainty objects (found element of type {type(v)} instead)"
                    raise TypeError(msg)

        self.__init__(val, err, skip=False)

    def _init_vec(
        self,
        value: npt.NDArray[np.number],
        error: npt.NDArray[np.number] | ScalarT | None,
    ) -> None:
        # Zero error.
        if error is None:
            error = np.zeros_like(value)

        # Constant error.
        elif isinstance(error, ScalarT):
            error = np.ones_like(value) * error

        elif np.ndim(error) != np.ndim(value) or np.shape(error) != np.shape(value):
            msg = f"Error must have the same shape as value (got value.shape={np.shape(value)}, error.shape={np.shape(error)})"
            raise ValueError(msg)

        # Replace NaN with zero in errors
        error[~np.isfinite(error)] = 0

        if np.any(error < 0):
            msg = f"Found {np.count_nonzero(error < 0)} negative values for the standard deviation"
            raise NegativeStdDevError(msg)

        # Convert int data to float
        if issubclass(value.dtype.type, np.integer):
            value = value.astype(np.float64)
        if issubclass(error.dtype.type, np.integer):
            error = error.astype(np.float64)

        self._nom = cast(T, value)
        self._err = cast(T, error)

    @property
    def is_vector(self) -> bool:
        """Whether the current object is a vector uncertainty."""
        return isinstance(self._nom, np.ndarray) and isinstance(self._err, np.ndarray)

    @property
    def value(self) -> T:
        """The central value of the `Uncertainty` object."""
        return self._nom

    @property
    def error(self) -> T:
        """The uncertainty (error) of the `Uncertainty` object."""
        return self._err

    @property
    def relative(self) -> T:
        """The relative uncertainty of the `Uncertainty` object."""
        # Vector uncertainty
        if isinstance(self._nom, np.ndarray) and isinstance(self._err, np.ndarray):
            rel = np.zeros_like(self._nom)
            inf = np.isinf(self._nom)
            nan = self._nom == 0
            valid = ~inf & ~nan
            rel[valid] = self._err[valid] / np.abs(self._nom[valid])
            rel[inf] = np.inf
            rel[nan] = np.nan
            return rel

        # Scalar uncertainty
        try:
            return cast(T, self._err / abs(self._nom))
        except OverflowError:
            return cast(T, float("inf") if isinstance(self._err, float) else np.inf)
        except ZeroDivisionError:
            return cast(T, float("nan") if isinstance(self._err, float) else np.nan)

    @property
    def rel(self) -> T:
        """Alias for `relative`."""
        return self.relative

    @property
    def rel2(self) -> T:
        """The square of the relative uncertainty of the `Uncertainty` object."""
        if self.is_vector:
            return self.relative**2
        try:
            return self.relative**2
        except OverflowError:
            return cast(T, float("inf") if isinstance(self._err, float) else np.inf)

    def plus_minus(self, error: UType) -> Uncertainty[T]:
        """
        Add an error to the `Uncertainty` object.

        Returns a new instance.

        :param error: Error value to add
        """
        old_err: T = self._err
        new_err: T
        result = np.sqrt(old_err**2 + error**2)

        # Check if float, NumPy float, or NumPy array.
        if isinstance(self._err, float):
            new_err = cast(T, float(result))
        else:
            new_err = cast(T, result)

        return self.__class__(self._nom, new_err)

    @classmethod
    def from_string(cls, string: str) -> Uncertainty:
        """
        Create an `Uncertainty` object from a string representation of the value and error.

        :param string: A string representation of the value and error. The error can be represented as
            "+/-" or "±". For instance, 5.0 +- 1.0 or 5.0 ± 1.0.
        """
        new_str = string.replace("+/-", "±")
        new_str = new_str.replace("+-", "±")
        if "±" not in new_str:
            return cls(float(string))
        else:
            u1, u2 = new_str.split("±")
            return cls(float(u1), float(u2))

    @classmethod
    def from_quantities(cls, value, error=None):
        """
        Create a `pint.Quantity` object with uncertainty from one or more `~pint.Quantity` objects.

        .. warning::

           Static type inference is hindered when using this method.
           Call ``Uncertainty(value, error)`` instead for full typing support.

        :param value: The central value(s) of the `Uncertainty` object
        :param error: The uncertainty value(s) of the `Uncertainty` object

        .. note::

           It is not necessary (and not advised) to call this method explicitly.
           Instantiating an `Uncertainty` object with ``Uncertainty(value, error)``
           will automatically use `from_quantities` if `~pint.Quantity` objects
           are supplied as parameters.

        .. note::

           * If **neither** argument is a `~pint.Quantity`, returns a regular
             `Uncertainty` object.

           * If **both** arguments are `~pint.Quantity` objects, returns a
             `~pint.Quantity` (wrapped `Uncertainty`) with the same units as
             ``value`` (attempts to convert ``error`` to ``value.units``).

           * If **only the** ``value`` argument is a `~pint.Quantity`, returns
             a `~pint.Quantity` (wrapped `Uncertainty`) object with the same units as ``value``.

           * If **only the** ``error`` argument is a `~pint.Quantity`, returns
             a `~pint.Quantity` (wrapped `Uncertainty`) object with the same units as ``error``.
        """
        value_, error_, units = _check_units(value, error)
        instance = cls(value_, error_)
        if units is not None:
            instance *= units
        return instance
<<<<<<< HEAD

    @classmethod
    def from_sequence(cls, value, error=None):
        """
        Creates either an `Uncertainty` object or a `pint.Quantity` object
        from a supported sequence.

        The primary purpose of this method is to intercept sequences containing
        `~pint.Quantity` objects, reformat them, and then continue the instantiation
        process.

        .. warning::

           Static type inference is hindered when using this method.
           Call ``Uncertainty(value, error)`` instead for full typing support.

        :param value: The central value(s)
        :param error: The uncertainty value(s). Zero if not provided.

=======

    @classmethod
    def from_sequence(cls, value, error=None):
        """
        Creates either an `Uncertainty` object or a `pint.Quantity` object
        from a supported sequence.

        The primary purpose of this method is to intercept sequences containing
        `~pint.Quantity` objects, reformat them, and then continue the instantiation
        process.

        .. warning::

           Static type inference is hindered when using this method.
           Call ``Uncertainty(value, error)`` instead for full typing support.

        :param value: The central value(s)
        :param error: The uncertainty value(s). Zero if not provided.

>>>>>>> e592b43c
        .. note::

           It is not necessary (and not advised) to call this method explicitly.
           Instantiating an `Uncertainty` object with ``Uncertainty(value, error)``
           will automatically use `from_sequence` if sequences are supplied as
           parameters.
        """
        if not isinstance(value, Sequence):
            return cls(value, error)

        mag_units = err_units = None
        if len(value) > 0 and hasattr(value[0], "units"):
            # Converts all values to the same unit.
            mag_units = value[0].units
            value = [
                (item.to(mag_units).m if hasattr(item, "units") else item)
                for item in value
            ]
        if (
            isinstance(error, Sequence)
            and len(error) > 0
            and hasattr(error[0], "units")
        ):
            # Convert all error units to value units, if possible. Otherwise, make sure all errors use same units.
            err_units = error[0].units
            to_units = err_units if mag_units is None else mag_units
            error = [
                (item.to(to_units).m if hasattr(item, "units") else item)
                for item in error
            ]

        instance = super().__new__(cls)
        instance.__init__(value, error, skip=False)
        units = err_units if mag_units is None else mag_units
        return instance if units is None else (instance * units)

    @classmethod
    @deprecated("call Uncertainty() directly instead")
    def from_list(
        cls, value: ValT, error: ErrT | None = None
    ) -> Uncertainty:  # pragma: no cover
        """
        Alias for `from_sequence`.

        .. warning::

           This method is deprecated.
        """
        return cls(value, error)

    def __getstate__(self) -> dict[str, T]:
        return {"nominal_value": self._nom, "std_devs": self._err}

    def __setstate__(self, state) -> None:
        self._nom = state["nominal_value"]
        self._err = state["std_devs"]

    def __getnewargs__(self) -> tuple[T, T]:
        return self._nom, self._err

    def __copy__(self) -> Uncertainty[T]:
        return self.__class__(copy.copy(self._nom), copy.copy(self._err))

    def __deepcopy__(self, memo) -> Uncertainty[T]:
        return self.__class__(
            copy.deepcopy(self._nom, memo), copy.deepcopy(self._err, memo)
        )

    # =====================================================
    # ------------------ MATH OPERATIONS ------------------
    # =====================================================

    _HANDLED_TYPES = (float, int, np.ndarray)

    def __add__(self, other):
        if isinstance(other, Uncertainty):
            new_mag = self._nom + other._nom
            new_err = np.sqrt(self._err**2 + other._err**2)
        elif isinstance(other, self._HANDLED_TYPES):
            new_mag = self._nom + other
            new_err = self._err
        else:
            return NotImplemented
        try:
            return self.__class__(new_mag, new_err)
        except NotImplementedError:
            return NotImplemented

    __radd__ = __add__

    def __sub__(self, other):
        if isinstance(other, Uncertainty):
            new_mag = self._nom - other._nom
            new_err = np.sqrt(self._err**2 + other._err**2)
        elif isinstance(other, self._HANDLED_TYPES):
            new_mag = self._nom - other
            new_err = self._err
        else:
            return NotImplemented
        try:
            return self.__class__(new_mag, new_err)
        except NotImplementedError:
            return NotImplemented

    def __rsub__(self, other):
        return -self.__sub__(other)

    def __mul__(self, other):
        if isinstance(other, Uncertainty):
            new_mag = self._nom * other._nom
            new_err = np.sqrt(
                (other._nom * self._err) ** 2 + (self._nom * other._err) ** 2
            )
        elif isinstance(other, self._HANDLED_TYPES):
            new_mag = self._nom * other
            new_err = np.abs(self._err * other)
        else:
            return NotImplemented
        try:
            return self.__class__(new_mag, new_err)
        except NotImplementedError:
            return NotImplemented

    __rmul__ = __mul__

    @ignore_runtime_warnings
    def __truediv__(self, other):
        if isinstance(other, Uncertainty):
            new_mag = self._nom / other._nom
            new_err = np.sqrt(
                (self._err / other._nom) ** 2
                + (self._nom * other._err / other._nom**2) ** 2
            )
        elif isinstance(other, self._HANDLED_TYPES):
            new_mag = self._nom / other
            new_err = np.abs(self._err / other)
        else:
            return NotImplemented
        try:
            return self.__class__(new_mag, new_err)
        except NotImplementedError:
            return NotImplemented

    @ignore_runtime_warnings
    def __rtruediv__(self, other):
        # Other / Self
        if isinstance(other, Uncertainty):
            raise TypeError
        elif isinstance(other, self._HANDLED_TYPES):
            new_mag = other / self._nom
            new_err = np.abs(new_mag) * np.abs(self.rel)
        else:
            return NotImplemented
        try:
            return self.__class__(new_mag, new_err)
        except NotImplementedError:
            return NotImplemented

    __div__ = __truediv__
    __rdiv__ = __rtruediv__

    def __floordiv__(self, other):
        if isinstance(other, Uncertainty):
            new_mag = self._nom // other._nom
        elif isinstance(other, self._HANDLED_TYPES):
            new_mag = self._nom // other
        else:
            return NotImplemented
        new_err = self.__div__(other).error

        return self.__class__(new_mag, new_err)

    def __rfloordiv__(self, other):
        if isinstance(other, Uncertainty):
            return other.__floordiv__(self)
        elif isinstance(other, self._HANDLED_TYPES):
            new_mag = other // self._nom
            new_err = self.__rdiv__(other).error
            return self.__class__(new_mag, new_err)
        else:
            return NotImplemented

    def __mod__(self, other):
        if isinstance(other, Uncertainty):
            new_mag = self._nom % other._nom
        elif isinstance(other, self._HANDLED_TYPES):
            new_mag = self._nom % other
        else:
            return NotImplemented
        return self.__class__(new_mag, self._err)

    def __rmod__(self, other):
        if isinstance(other, self._HANDLED_TYPES):
            new_mag = other % self._nom
<<<<<<< HEAD
            new_err = 0.0 if np.ndim(new_mag) == 0 else np.zeros_like(new_mag)
            return self.__class__(new_mag, new_err)
=======
            return self.__class__(new_mag, self._err)
>>>>>>> e592b43c
        else:
            return NotImplemented

    def __divmod__(self, other):  # pragma: no cover
        return self // other, self % other

    def __rdivmod__(self, other):  # pragma: no cover
        return other // self, other % self

    @ignore_runtime_warnings
    def __pow__(self, other):
        # Self ** other
        A = self._nom
        sA = self._err
        if isinstance(other, Uncertainty):
            B = other._nom
            sB = other._err

        elif isinstance(other, self._HANDLED_TYPES):
            B = other
            sB = 0
        else:
            return NotImplemented

        new_mag = A**B
        new_err = np.abs(new_mag) * np.sqrt(
            (B / A * sA) ** 2 + (np.log(np.abs(A)) * sB) ** 2
        )

        return self.__class__(new_mag, new_err)

    @ignore_runtime_warnings
    def __rpow__(self, other):
        # Other ** self
        B = self._nom
        sB = self._err
        if isinstance(other, Uncertainty):
            A = other._nom
            sA = other._err
        elif isinstance(other, self._HANDLED_TYPES):
            A = other
            sA = 0
        else:
            return NotImplemented
        new_mag = A**B
        new_err = np.abs(new_mag) * np.sqrt(
            (B / A * sA) ** 2 + (np.log(np.abs(A)) * sB) ** 2
        )

        return self.__class__(new_mag, new_err)

    def __abs__(self):
        return self.__class__(abs(self._nom), self._err)

    def __pos__(self):
        return self.__class__(operator.pos(self._nom), self._err)

    def __neg__(self):
        return self.__class__(operator.neg(self._nom), self._err)

    def _compare(self, other, op):
        if isinstance(other, Uncertainty):
            return op(self._nom, other._nom)
        else:
            return op(self._nom, other)

    __lt__ = lambda self, other: self._compare(  # noqa: E731
        other, op=operator.lt
    )
    __le__ = lambda self, other: self._compare(  # noqa: E731
        other, op=operator.le
    )
    __ge__ = lambda self, other: self._compare(  # noqa: E731
        other, op=operator.ge
    )
    __gt__ = lambda self, other: self._compare(  # noqa: E731
        other, op=operator.gt
    )

    def __bool__(self) -> bool:
        return bool(self._nom)

    __nonzero__ = __bool__

    def __ne__(self, other):
        out = self.__eq__(other)
        if self.is_vector:
            return np.logical_not(out)
        else:
            return not out

    def __eq__(self, other):
        if self.is_vector:
            # Compare vector Uncertainty with vector Uncertainty.
            if isinstance(other, Uncertainty):
                result = np.array_equal(self._nom, other._nom)
                if result and not np.array_equal(self._err, other._err):
                    msg = "Uncertainty objects have identical values but different standard deviations."
                    if ERROR_ON_EQ:
                        raise EqualityError(msg)
                    else:
                        warnings.warn(msg, EqualityWarning, stacklevel=2)
                return result

            # Compare vector Uncertainty with other object.
            result = np.array_equal(self._nom, other)
            if result:
                msg = "Compared Uncertainty object with non-Uncertainty object."
                if ERROR_ON_EQ:
                    raise EqualityError(msg)
                else:
                    warnings.warn(msg, EqualityWarning, stacklevel=2)
            return result

        else:
            # Compare scalar Uncertainty wth scalar Uncertainty.
            if isinstance(other, Uncertainty):
                try:
                    val_result = math.isclose(
                        self._nom, other._nom, rel_tol=COMPARE_RTOL
                    )
                    err_result = math.isclose(
                        self._err, other._err, rel_tol=COMPARE_RTOL
                    )
                except TypeError:
                    val_result = self._nom == other._nom
                    err_result = self._err == other._err
                if val_result and not err_result:
                    msg = "Uncertainty objects have identical values but different standard deviations."
                    if ERROR_ON_EQ:
                        raise EqualityError(msg)
                    else:
                        warnings.warn(msg, EqualityWarning, stacklevel=2)
                return val_result

            # Compare scalar Uncertainty with other object.
            try:
                result = math.isclose(self._nom, other, rel_tol=COMPARE_RTOL)
            except TypeError:
                result = self._nom == other
            if result:
                msg = "Compared Uncertainty object with non-Uncertainty object."
                if ERROR_ON_EQ:
                    raise EqualityError(msg)
                else:
                    warnings.warn(msg, EqualityWarning, stacklevel=2)
            return result

    def __round__(self, ndigits):
        if isinstance(self._nom, np.ndarray | np.number):
            return self.__class__(np.round(self._nom, decimals=ndigits), self._err)
        else:
            return self.__class__(float(round(self._nom, ndigits=ndigits)), self._err)

    def __hash__(self) -> int:
        if self.is_vector:
            digest = joblib.hash((self._nom, self._err), hash_name="sha1")
            digest = "" if digest is None else digest
            return int.from_bytes(bytes(digest, encoding="utf-8"), "big")
        else:
            return hash((self._nom, self._err))

    # ====================================================================
    # ------------------ NUMPY FUNCTION / UFUNC SUPPORT ------------------
    # ====================================================================

    @ignore_runtime_warnings
    def __array_function__(self, func, types, args, kwargs):
        if func.__name__ not in HANDLED_FUNCTIONS or not any(
            issubclass(t, self.__class__) for t in types
        ):
            return NotImplemented
        else:
            return wrap_numpy("function", func, args, kwargs)

    @ignore_runtime_warnings
    def __array_ufunc__(self, ufunc, method, *args, **kwargs):
        if method != "__call__":
            raise NotImplementedError
        else:
            if ufunc.__name__ not in HANDLED_UFUNCS:
                msg = f"Ufunc {ufunc.__name__} is not implemented!"
                raise NotImplementedError(msg) from None
            else:
                return wrap_numpy("ufunc", ufunc, args, kwargs)

    def __array__(self, dtype=None, *, copy=None) -> np.ndarray:
        msg = "The uncertainty is stripped when downcasting to ndarray."
        if ERROR_ON_DOWNCAST:
            raise DowncastError(msg)
        else:
            warnings.warn(
                msg,
                DowncastWarning,
                stacklevel=2,
            )
            return np.asarray(self._nom, dtype=dtype, copy=copy)

    def __getattr__(self, item) -> Any:
        if item.startswith("__array_"):
            # Handle array protocol attributes other than `__array__`
            msg = f"Array protocol attribute {item} not available."
            raise AttributeError(msg)

        # Vector uncertainty
        if self.is_vector:
            if item in self.__ndarray_attributes__:
                return getattr(self._nom, item)
            elif item in self.__apply_to_both_ndarray__:
                val: npt.NDArray | np.number | ScalarT | Callable = getattr(
                    self._nom, item
                )
                err = getattr(self._err, item)
                if callable(val):
                    return lambda *args, **kwargs: self.__class__(
                        val(*args, **kwargs), err(*args, **kwargs)
                    )
                else:
                    return self.__class__(val, err)

        if item in HANDLED_UFUNCS:
            return lambda *args, **kwargs: wrap_numpy(
                "ufunc", item, [self, *list(args)], kwargs
            )
        elif item in HANDLED_FUNCTIONS:
            return lambda *args, **kwargs: wrap_numpy(
                "function", item, [self, *list(args)], kwargs
            )

        msg = f"Attribute {item} not available in Uncertainty, or as NumPy ufunc or function."
        raise AttributeError(msg) from None

<<<<<<< HEAD
=======
    def __bytes__(self) -> bytes:
        return str(self).encode(locale.getpreferredencoding())

>>>>>>> e592b43c
    # ===================================================================
    # ------------------ VECTOR-SPECIFIC FUNCTIONALITY ------------------
    # ===================================================================

    __apply_to_both_ndarray__ = (
        "flatten",
        "real",
        "imag",
        "astype",
        "T",
        "reshape",
    )
    __ndarray_attributes__ = ("dtype", "ndim", "size")

    __array_priority__ = 18

<<<<<<< HEAD
    def clip(self, *args, **kwargs) -> Uncertainty[T]:
=======
    @_unsupported_type("scal")
    def clip(self, *args, **kwargs) -> Uncertainty[T]:  # type: ignore
>>>>>>> e592b43c
        """
        NumPy `~numpy.ndarray.clip` implementation.

        :param min:
        :param max:
        :param out:
<<<<<<< HEAD

        .. note::

           Implemented only for vector uncertainty objects.
        """
        if isinstance(self._nom, np.ndarray):
            return self.__class__(self._nom.clip(*args, **kwargs), self._err)
        else:
            raise TypeError(_type_error_msg("Scalar", "clip"))

    def fill(self, value) -> None:
        """
        NumPy `~numpy.ndarray.fill` implementation.

        :param value:

        .. note::

           Implemented only for vector uncertainty objects.

        """
        if isinstance(self._nom, np.ndarray):
            return self._nom.fill(value)
        else:
            raise TypeError(_type_error_msg("Scalar", "fill"))

    def put(
        self, indices, values, mode: Literal["raise", "wrap", "clip"] = "raise"
    ) -> None:
        """
        NumPy `~numpy.ndarray.put` implementation.

        :param indices:
        :param values:
        :param mode:

        .. note::

           Implemented only for vector uncertainty objects.

        """
        if isinstance(self._nom, np.ndarray) and isinstance(self._err, np.ndarray):
            if isinstance(values, Uncertainty):
                self._nom.put(indices, values._nom, mode)
                self._err.put(indices, values._err, mode)
            else:
                msg = "Can only 'put' Uncertainty objects into Uncertainty objects"
                raise TypeError(msg)
        else:
            raise TypeError(_type_error_msg("Scalar", "put"))

    def copy(self) -> Uncertainty[T]:
        """
        Return a copy of the `Uncertainty` object.

        .. note::

           Implemented only for vector uncertainty objects.
        """
        if isinstance(self._nom, np.ndarray) and isinstance(self._err, np.ndarray):
            return self.__class__(self._nom.copy(), self._err.copy())
        else:
            raise TypeError(_type_error_msg("Scalar", "Uncertainty.copy()"))

=======

        .. note::

           Implemented only for vector uncertainty objects.
        """
        if isinstance(self._nom, np.ndarray):
            return self.__class__(self._nom.clip(*args, **kwargs), self._err)

    @_unsupported_type("scal")
    def fill(self, value) -> None:
        """
        NumPy `~numpy.ndarray.fill` implementation.

        :param value:

        .. note::

           Implemented only for vector uncertainty objects.

        """
        if isinstance(self._nom, np.ndarray):
            return self._nom.fill(value)

    @_unsupported_type("scal")
    def put(
        self, indices, values, mode: Literal["raise", "wrap", "clip"] = "raise"
    ) -> None:
        """
        NumPy `~numpy.ndarray.put` implementation.

        :param indices:
        :param values:
        :param mode:

        .. note::

           Implemented only for vector uncertainty objects.

        """
        if isinstance(self._nom, np.ndarray) and isinstance(self._err, np.ndarray):
            if isinstance(values, Uncertainty):
                self._nom.put(indices, values._nom, mode)
                self._err.put(indices, values._err, mode)
            else:
                msg = "Can only 'put' Uncertainty objects into Uncertainty objects"
                raise TypeError(msg)

    @_unsupported_type("scal")
    def copy(self) -> Uncertainty[T]:  # type: ignore
        """
        Return a copy of the `Uncertainty` object.

        .. note::

           Implemented only for vector uncertainty objects.
        """
        if isinstance(self._nom, np.ndarray) and isinstance(self._err, np.ndarray):
            return self.__class__(self._nom.copy(), self._err.copy())

>>>>>>> e592b43c
    # Special properties.
    @property
    @_unsupported_type("scal")
    def flat(self):
        """
        NumPy `~numpy.ndarray.flat` implementation.

        .. note::

           Implemented only for vector uncertainty objects.
        """
        if isinstance(self._nom, np.ndarray) and isinstance(self._err, np.ndarray):
            for u, v in zip(self._nom.flat, self._err.flat, strict=False):
                yield self.__class__(u, v)
<<<<<<< HEAD
        else:
            raise TypeError(_type_error_msg("Scalar", "flat"))
=======
>>>>>>> e592b43c

    @property
    @_unsupported_type("scal")
    def shape(self):
        """
        NumPy `~numpy.ndarray.shape` implemenetation.


        .. note::

           Implemented only for vector uncertainty objects.
        """
        if isinstance(self._nom, np.ndarray):
            return self._nom.shape
<<<<<<< HEAD
        else:
            raise TypeError(_type_error_msg("Scalar", "shape"))
=======
>>>>>>> e592b43c

    @shape.setter
    @_unsupported_type("scal")
    def shape(self, value):
        if isinstance(self._nom, np.ndarray) and isinstance(self._err, np.ndarray):
            self._nom.shape = value
            self._err.shape = value
<<<<<<< HEAD
        else:
            raise TypeError(_type_error_msg("Scalar", "shape"))
=======
>>>>>>> e592b43c

    @property
    @_unsupported_type("scal")
    def nbytes(self):
        """
        NumPy `~numpy.ndarray.nbytes` implementation.

        .. note::

           Implemented only for vector uncertainty objects.
        """
        if isinstance(self._nom, np.ndarray) and isinstance(self._err, np.ndarray):
            return self._nom.nbytes + self._err.nbytes
<<<<<<< HEAD
        else:
            raise TypeError(_type_error_msg("Scalar", "nbytes"))

=======

    @_unsupported_type("scal")
>>>>>>> e592b43c
    def searchsorted(self, v, side: Literal["left", "right"] = "left", sorter=None):
        """
        NumPy `~numpy.ndarray.searchsorted` implementation.

        .. note::

           Implemented only for vector uncertainty objects.
        """
        if isinstance(self._nom, np.ndarray):
            return self._nom.searchsorted(v, side)
<<<<<<< HEAD
        else:
            raise TypeError(_type_error_msg("Scalar", "searchsorted"))
=======
>>>>>>> e592b43c

    @_unsupported_type("scal")
    def tolist(self):
        """
        NumPy `~numpy.ndarray.tolist` implementation.

        .. note::
<<<<<<< HEAD

           Implemented only for vector uncertainty objects.
        """
        if isinstance(self._nom, np.ndarray) and isinstance(self._err, np.ndarray):
            try:
                nom = self._nom.tolist()
                err = self._err.tolist()
                if not isinstance(nom, list):
                    return self.__class__(nom, err)
                else:
                    return [
                        (
                            self.__class__(n, e).tolist()
                            if isinstance(n, list)
                            else self.__class__(n, e)
                        )
                        for n, e in zip(nom, err, strict=False)
                    ]
            except AttributeError:
                msg = f"{type(self._nom).__name__}' does not support tolist."
                raise AttributeError(msg) from None
        else:
            raise TypeError(_type_error_msg("Scalar", "tolist"))
=======
>>>>>>> e592b43c

           Implemented only for vector uncertainty objects.
        """
        if isinstance(self._nom, np.ndarray) and isinstance(self._err, np.ndarray):
            try:
                nom = self._nom.tolist()
                err = self._err.tolist()
                if not isinstance(nom, list):
                    return self.__class__(nom, err)
                else:
                    return [
                        (
                            self.__class__(n, e).tolist()
                            if isinstance(n, list)
                            else self.__class__(n, e)
                        )
                        for n, e in zip(nom, err, strict=False)
                    ]
            except AttributeError:
                msg = f"{type(self._nom).__name__}' does not support tolist."
                raise AttributeError(msg) from None

    @_unsupported_type("scal")
    def view(self):
        """
        NumPy `~numpy.ndarray.view` implementation.

        .. note::

           Implemented only for vector uncertainty objects.
        """
        if isinstance(self._nom, np.ndarray) and isinstance(self._err, np.ndarray):
            return self.__class__(self._nom.view(), self._err.view())
<<<<<<< HEAD
        else:
            raise TypeError(_type_error_msg("Scalar", "view"))

    def __bytes__(self) -> bytes:
        if self.is_vector:
            return str(self).encode(locale.getpreferredencoding())
        else:
            raise TypeError(_type_error_msg("Scalar", "__bytes__"))

    def __iter__(self):
        if isinstance(self._nom, np.ndarray) and isinstance(self._err, np.ndarray):
            for v, e in zip(self._nom, self._err, strict=False):
                yield self.__class__(v, e)
        else:
            raise TypeError(_type_error_msg("Scalar", "__iter__"))

    def __len__(self) -> int:
        if isinstance(self._nom, np.ndarray):
            return len(self._nom)
        else:
            raise TypeError(_type_error_msg("Scalar", "__len__"))

    def __getitem__(self, key: int) -> Uncertainty:
        if isinstance(self._nom, np.ndarray) and isinstance(self._err, np.ndarray):
            try:
                return self.__class__(self._nom[key], self._err[key])
            except IndexError as e:
                msg = f"Index '{key}' not supported"
                raise IndexError(msg) from e
        else:
            raise TypeError(_type_error_msg("Scalar", "__getitem__"))

    def __setitem__(self, key: int, value: Uncertainty) -> None:
        if isinstance(self._nom, np.ndarray) and isinstance(self._err, np.ndarray):
            # If value is nan, just set the value in those regions to nan and return. This is the only case where a scalar can be passed as an argument!
            if not isinstance(value, Uncertainty):
                if not np.isfinite(value):
                    self._nom[key] = value
                    self._err[key] = 0
                    return
                else:
                    msg = f"Can only pass Uncertainty type to __setitem__! Instead passed {type(value)}"
                    raise TypeError(msg)

            if np.size(value._nom) == 1 and np.ndim(value._nom) > 0:
                self._nom[key] = value._nom[0]
                self._err[key] = value._err[0]
            else:
                self._nom[key] = value._nom
                self._err[key] = value._err
        else:
            raise TypeError(_type_error_msg("Scalar", "__setitem__"))

    # ===================================================================
    # ------------------ SCALAR-SPECIFIC FUNCTIONALITY ------------------
    # ===================================================================

    def __float__(self):
        if self.is_vector:
            raise TypeError(_type_error_msg("Vector", "__float__"))
        else:
            msg = "The uncertainty is stripped when downcasting to float."
            if ERROR_ON_DOWNCAST:
                raise DowncastError(msg)
            else:
                warnings.warn(
                    msg,
                    DowncastWarning,
                    stacklevel=2,
                )
            return float(self._nom)
=======

    @_unsupported_type("scal")
    def __iter__(self):
        if isinstance(self._nom, np.ndarray) and isinstance(self._err, np.ndarray):
            for v, e in zip(self._nom, self._err, strict=False):
                yield self.__class__(v, e)

    @_unsupported_type("scal")
    def __len__(self) -> int:  # type: ignore
        if isinstance(self._nom, np.ndarray):
            return len(self._nom)

    @_unsupported_type("scal")
    def __getitem__(self, key: int) -> Uncertainty:  # type: ignore
        if isinstance(self._nom, np.ndarray) and isinstance(self._err, np.ndarray):
            try:
                return self.__class__(self._nom[key], self._err[key])
            except IndexError as e:
                msg = f"Index '{key}' not supported"
                raise IndexError(msg) from e

    @_unsupported_type("scal")
    def __setitem__(self, key: int, value: Uncertainty) -> None:
        if isinstance(self._nom, np.ndarray) and isinstance(self._err, np.ndarray):
            # If value is nan, just set the value in those regions to nan and return. This is the only case where a scalar can be passed as an argument!
            if not isinstance(value, Uncertainty):
                if not np.isfinite(value):
                    self._nom[key] = value
                    self._err[key] = 0
                    return
                else:
                    msg = f"Can only pass Uncertainty type to __setitem__! Instead passed {type(value)}"
                    raise TypeError(msg)

            if np.size(value._nom) == 1 and np.ndim(value._nom) > 0:
                self._nom[key] = value._nom[0]
                self._err[key] = value._err[0]
            else:
                self._nom[key] = value._nom
                self._err[key] = value._err

    # ===================================================================
    # ------------------ SCALAR-SPECIFIC FUNCTIONALITY ------------------
    # ===================================================================

    @_unsupported_type("vec")
    def __float__(self):
        msg = "The uncertainty is stripped when downcasting to float."
        if ERROR_ON_DOWNCAST:
            raise DowncastError(msg)
        else:
            warnings.warn(
                msg,
                DowncastWarning,
                stacklevel=2,
            )
        return float(self._nom)
>>>>>>> e592b43c

    @_unsupported_type("vec")
    def __int__(self):
<<<<<<< HEAD
        if self.is_vector:
            raise TypeError(_type_error_msg("Vector", "__int__"))
        else:
            msg = "The uncertainty is stripped when downcasting to int."
            if ERROR_ON_DOWNCAST:
                raise DowncastError(msg)
            else:
                warnings.warn(
                    msg,
                    DowncastWarning,
                    stacklevel=2,
                )
            return int(self._nom)
=======
        msg = "The uncertainty is stripped when downcasting to int."
        if ERROR_ON_DOWNCAST:
            raise DowncastError(msg)
        else:
            warnings.warn(
                msg,
                DowncastWarning,
                stacklevel=2,
            )
        return int(self._nom)
>>>>>>> e592b43c

    @_unsupported_type("vec")
    def __complex__(self):
<<<<<<< HEAD
        if self.is_vector:
            raise TypeError(_type_error_msg("Vector", "__complex__"))
        else:
            msg = "The uncertainty is stripped when downcasting to float."
            if ERROR_ON_DOWNCAST:
                raise DowncastError(msg)
            else:
                warnings.warn(
                    msg,
                    DowncastWarning,
                    stacklevel=2,
                )
            return complex(self._nom)
=======
        msg = "The uncertainty is stripped when downcasting to float."
        if ERROR_ON_DOWNCAST:
            raise DowncastError(msg)
        else:
            warnings.warn(
                msg,
                DowncastWarning,
                stacklevel=2,
            )
        return complex(self._nom)
>>>>>>> e592b43c


VectorUncertainty = Uncertainty
"""Alias for `Uncertainty` to maintain backward compatibility."""


ScalarUncertainty = Uncertainty
"""Alias for `Uncertainty` to maintain backward compatibility."""


def nominal_values(x: Any) -> UType | Any:
    """Return the central value of an `Uncertainty` object if it is one, otherwise returns the object."""
    if isinstance(x, Uncertainty):
        return x.value
    else:
        try:
            x2 = Uncertainty(x)
        except Exception:
            return x
        else:
            if isinstance(x2, ScalarT):
                return x2
            else:
                return x2.value


def std_devs(x: Any) -> UType | Any:
    """Return the uncertainty of an `Uncertainty` object if it is one, otherwise returns zero."""
    if isinstance(x, Uncertainty):
        return x.error
    else:
        try:
            x2 = Uncertainty(x)
        except Exception:
            return np.zeros_like(x) if np.ndim(x) > 0 else 0.0
        else:
            if isinstance(x2, ScalarT):
                return 0.0
            else:
                return x2.error


def _check_units(value, err) -> tuple[Any, Any, Any]:
    mag_has_units = hasattr(value, "units")
    mag_units = getattr(value, "units", None)
    err_has_units = hasattr(err, "units")
    err_units = getattr(err, "units", None)

    if mag_has_units and mag_units is not None:
        Q = mag_units._REGISTRY.Quantity
        ret_val = Q(value.m, value.units).to(mag_units).m
        ret_err = Q(err.m, err.units).to(mag_units).m if err_has_units else err
        ret_units = mag_units
    # This branch will never actually work, but it's here
    # to raise a Dimensionality error without needing to import pint
    elif err_has_units:
        Q = err_units._REGISTRY.Quantity  # type: ignore
        ret_val = Q(value).to(err_units).m
        ret_err = Q(err.m, err.units).to(err_units).m
        ret_units = err_units
    else:
        ret_units = None
        ret_val = value
        ret_err = err

    return ret_val, ret_err, ret_units


def _type_error_msg(u_type: str, operation: str) -> str:
    return f"{u_type} Uncertainty objects do not support the '{operation}' operation"<|MERGE_RESOLUTION|>--- conflicted
+++ resolved
@@ -65,11 +65,6 @@
     "Sequence[ScalarT | Uncertainty[float] | Uncertainty[np.floating]]"
 )
 """Sequences supported by the `Uncertainty` constructor."""
-<<<<<<< HEAD
-
-ValT: TypeAlias = "ScalarT | SupportedSequence | Uncertainty | npt.NDArray[np.number]"
-"""Types supported in the ``value`` parameter of the `Uncertainty` constructor."""
-=======
 
 ValT: TypeAlias = "ScalarT | SupportedSequence | Uncertainty | npt.NDArray[np.number]"
 """Types supported in the ``value`` parameter of the `Uncertainty` constructor."""
@@ -97,15 +92,10 @@
         return wrapper
 
     return decorator
->>>>>>> e592b43c
 
 ErrT: TypeAlias = ScalarT | Sequence[ScalarT] | npt.NDArray[np.number]
 """Types supported in the ``error`` parameter of the `Uncertainty` constructor."""
 
-<<<<<<< HEAD
-
-=======
->>>>>>> e592b43c
 class Uncertainty(Generic[T], UncertaintyDisplay):
     """
     Representation of a central value and its associated uncertainty.
@@ -150,7 +140,6 @@
 
        >>> np.cos(u1)
        0.315322 +/- 0.237246
-<<<<<<< HEAD
 
        >>> u4 == u1
        True
@@ -158,15 +147,6 @@
     .. code-block:: python
        :caption: Pint Quantity Example
 
-=======
-
-       >>> u4 == u1
-       True
-
-    .. code-block:: python
-       :caption: Pint Quantity Example
-
->>>>>>> e592b43c
        >>> from pint import Quantity
        >>> val = Quantity(2.24, 'kg')
        >>> err = Quantity(0.208, 'kg')
@@ -520,7 +500,6 @@
         if units is not None:
             instance *= units
         return instance
-<<<<<<< HEAD
 
     @classmethod
     def from_sequence(cls, value, error=None):
@@ -540,27 +519,6 @@
         :param value: The central value(s)
         :param error: The uncertainty value(s). Zero if not provided.
 
-=======
-
-    @classmethod
-    def from_sequence(cls, value, error=None):
-        """
-        Creates either an `Uncertainty` object or a `pint.Quantity` object
-        from a supported sequence.
-
-        The primary purpose of this method is to intercept sequences containing
-        `~pint.Quantity` objects, reformat them, and then continue the instantiation
-        process.
-
-        .. warning::
-
-           Static type inference is hindered when using this method.
-           Call ``Uncertainty(value, error)`` instead for full typing support.
-
-        :param value: The central value(s)
-        :param error: The uncertainty value(s). Zero if not provided.
-
->>>>>>> e592b43c
         .. note::
 
            It is not necessary (and not advised) to call this method explicitly.
@@ -755,12 +713,7 @@
     def __rmod__(self, other):
         if isinstance(other, self._HANDLED_TYPES):
             new_mag = other % self._nom
-<<<<<<< HEAD
-            new_err = 0.0 if np.ndim(new_mag) == 0 else np.zeros_like(new_mag)
-            return self.__class__(new_mag, new_err)
-=======
             return self.__class__(new_mag, self._err)
->>>>>>> e592b43c
         else:
             return NotImplemented
 
@@ -993,12 +946,9 @@
         msg = f"Attribute {item} not available in Uncertainty, or as NumPy ufunc or function."
         raise AttributeError(msg) from None
 
-<<<<<<< HEAD
-=======
     def __bytes__(self) -> bytes:
         return str(self).encode(locale.getpreferredencoding())
 
->>>>>>> e592b43c
     # ===================================================================
     # ------------------ VECTOR-SPECIFIC FUNCTIONALITY ------------------
     # ===================================================================
@@ -1015,19 +965,14 @@
 
     __array_priority__ = 18
 
-<<<<<<< HEAD
-    def clip(self, *args, **kwargs) -> Uncertainty[T]:
-=======
     @_unsupported_type("scal")
     def clip(self, *args, **kwargs) -> Uncertainty[T]:  # type: ignore
->>>>>>> e592b43c
         """
         NumPy `~numpy.ndarray.clip` implementation.
 
         :param min:
         :param max:
         :param out:
-<<<<<<< HEAD
 
         .. note::
 
@@ -1035,9 +980,8 @@
         """
         if isinstance(self._nom, np.ndarray):
             return self.__class__(self._nom.clip(*args, **kwargs), self._err)
-        else:
-            raise TypeError(_type_error_msg("Scalar", "clip"))
-
+
+    @_unsupported_type("scal")
     def fill(self, value) -> None:
         """
         NumPy `~numpy.ndarray.fill` implementation.
@@ -1051,9 +995,8 @@
         """
         if isinstance(self._nom, np.ndarray):
             return self._nom.fill(value)
-        else:
-            raise TypeError(_type_error_msg("Scalar", "fill"))
-
+
+    @_unsupported_type("scal")
     def put(
         self, indices, values, mode: Literal["raise", "wrap", "clip"] = "raise"
     ) -> None:
@@ -1076,10 +1019,9 @@
             else:
                 msg = "Can only 'put' Uncertainty objects into Uncertainty objects"
                 raise TypeError(msg)
-        else:
-            raise TypeError(_type_error_msg("Scalar", "put"))
-
-    def copy(self) -> Uncertainty[T]:
+
+    @_unsupported_type("scal")
+    def copy(self) -> Uncertainty[T]:  # type: ignore
         """
         Return a copy of the `Uncertainty` object.
 
@@ -1089,70 +1031,7 @@
         """
         if isinstance(self._nom, np.ndarray) and isinstance(self._err, np.ndarray):
             return self.__class__(self._nom.copy(), self._err.copy())
-        else:
-            raise TypeError(_type_error_msg("Scalar", "Uncertainty.copy()"))
-
-=======
-
-        .. note::
-
-           Implemented only for vector uncertainty objects.
-        """
-        if isinstance(self._nom, np.ndarray):
-            return self.__class__(self._nom.clip(*args, **kwargs), self._err)
-
-    @_unsupported_type("scal")
-    def fill(self, value) -> None:
-        """
-        NumPy `~numpy.ndarray.fill` implementation.
-
-        :param value:
-
-        .. note::
-
-           Implemented only for vector uncertainty objects.
-
-        """
-        if isinstance(self._nom, np.ndarray):
-            return self._nom.fill(value)
-
-    @_unsupported_type("scal")
-    def put(
-        self, indices, values, mode: Literal["raise", "wrap", "clip"] = "raise"
-    ) -> None:
-        """
-        NumPy `~numpy.ndarray.put` implementation.
-
-        :param indices:
-        :param values:
-        :param mode:
-
-        .. note::
-
-           Implemented only for vector uncertainty objects.
-
-        """
-        if isinstance(self._nom, np.ndarray) and isinstance(self._err, np.ndarray):
-            if isinstance(values, Uncertainty):
-                self._nom.put(indices, values._nom, mode)
-                self._err.put(indices, values._err, mode)
-            else:
-                msg = "Can only 'put' Uncertainty objects into Uncertainty objects"
-                raise TypeError(msg)
-
-    @_unsupported_type("scal")
-    def copy(self) -> Uncertainty[T]:  # type: ignore
-        """
-        Return a copy of the `Uncertainty` object.
-
-        .. note::
-
-           Implemented only for vector uncertainty objects.
-        """
-        if isinstance(self._nom, np.ndarray) and isinstance(self._err, np.ndarray):
-            return self.__class__(self._nom.copy(), self._err.copy())
-
->>>>>>> e592b43c
+
     # Special properties.
     @property
     @_unsupported_type("scal")
@@ -1167,11 +1046,6 @@
         if isinstance(self._nom, np.ndarray) and isinstance(self._err, np.ndarray):
             for u, v in zip(self._nom.flat, self._err.flat, strict=False):
                 yield self.__class__(u, v)
-<<<<<<< HEAD
-        else:
-            raise TypeError(_type_error_msg("Scalar", "flat"))
-=======
->>>>>>> e592b43c
 
     @property
     @_unsupported_type("scal")
@@ -1186,11 +1060,6 @@
         """
         if isinstance(self._nom, np.ndarray):
             return self._nom.shape
-<<<<<<< HEAD
-        else:
-            raise TypeError(_type_error_msg("Scalar", "shape"))
-=======
->>>>>>> e592b43c
 
     @shape.setter
     @_unsupported_type("scal")
@@ -1198,11 +1067,6 @@
         if isinstance(self._nom, np.ndarray) and isinstance(self._err, np.ndarray):
             self._nom.shape = value
             self._err.shape = value
-<<<<<<< HEAD
-        else:
-            raise TypeError(_type_error_msg("Scalar", "shape"))
-=======
->>>>>>> e592b43c
 
     @property
     @_unsupported_type("scal")
@@ -1216,14 +1080,8 @@
         """
         if isinstance(self._nom, np.ndarray) and isinstance(self._err, np.ndarray):
             return self._nom.nbytes + self._err.nbytes
-<<<<<<< HEAD
-        else:
-            raise TypeError(_type_error_msg("Scalar", "nbytes"))
-
-=======
-
-    @_unsupported_type("scal")
->>>>>>> e592b43c
+
+    @_unsupported_type("scal")
     def searchsorted(self, v, side: Literal["left", "right"] = "left", sorter=None):
         """
         NumPy `~numpy.ndarray.searchsorted` implementation.
@@ -1234,11 +1092,6 @@
         """
         if isinstance(self._nom, np.ndarray):
             return self._nom.searchsorted(v, side)
-<<<<<<< HEAD
-        else:
-            raise TypeError(_type_error_msg("Scalar", "searchsorted"))
-=======
->>>>>>> e592b43c
 
     @_unsupported_type("scal")
     def tolist(self):
@@ -1246,7 +1099,6 @@
         NumPy `~numpy.ndarray.tolist` implementation.
 
         .. note::
-<<<<<<< HEAD
 
            Implemented only for vector uncertainty objects.
         """
@@ -1268,31 +1120,6 @@
             except AttributeError:
                 msg = f"{type(self._nom).__name__}' does not support tolist."
                 raise AttributeError(msg) from None
-        else:
-            raise TypeError(_type_error_msg("Scalar", "tolist"))
-=======
->>>>>>> e592b43c
-
-           Implemented only for vector uncertainty objects.
-        """
-        if isinstance(self._nom, np.ndarray) and isinstance(self._err, np.ndarray):
-            try:
-                nom = self._nom.tolist()
-                err = self._err.tolist()
-                if not isinstance(nom, list):
-                    return self.__class__(nom, err)
-                else:
-                    return [
-                        (
-                            self.__class__(n, e).tolist()
-                            if isinstance(n, list)
-                            else self.__class__(n, e)
-                        )
-                        for n, e in zip(nom, err, strict=False)
-                    ]
-            except AttributeError:
-                msg = f"{type(self._nom).__name__}' does not support tolist."
-                raise AttributeError(msg) from None
 
     @_unsupported_type("scal")
     def view(self):
@@ -1305,39 +1132,28 @@
         """
         if isinstance(self._nom, np.ndarray) and isinstance(self._err, np.ndarray):
             return self.__class__(self._nom.view(), self._err.view())
-<<<<<<< HEAD
-        else:
-            raise TypeError(_type_error_msg("Scalar", "view"))
-
-    def __bytes__(self) -> bytes:
-        if self.is_vector:
-            return str(self).encode(locale.getpreferredencoding())
-        else:
-            raise TypeError(_type_error_msg("Scalar", "__bytes__"))
-
+
+    @_unsupported_type("scal")
     def __iter__(self):
         if isinstance(self._nom, np.ndarray) and isinstance(self._err, np.ndarray):
             for v, e in zip(self._nom, self._err, strict=False):
                 yield self.__class__(v, e)
-        else:
-            raise TypeError(_type_error_msg("Scalar", "__iter__"))
-
-    def __len__(self) -> int:
+
+    @_unsupported_type("scal")
+    def __len__(self) -> int:  # type: ignore
         if isinstance(self._nom, np.ndarray):
             return len(self._nom)
-        else:
-            raise TypeError(_type_error_msg("Scalar", "__len__"))
-
-    def __getitem__(self, key: int) -> Uncertainty:
+
+    @_unsupported_type("scal")
+    def __getitem__(self, key: int) -> Uncertainty:  # type: ignore
         if isinstance(self._nom, np.ndarray) and isinstance(self._err, np.ndarray):
             try:
                 return self.__class__(self._nom[key], self._err[key])
             except IndexError as e:
                 msg = f"Index '{key}' not supported"
                 raise IndexError(msg) from e
-        else:
-            raise TypeError(_type_error_msg("Scalar", "__getitem__"))
-
+
+    @_unsupported_type("scal")
     def __setitem__(self, key: int, value: Uncertainty) -> None:
         if isinstance(self._nom, np.ndarray) and isinstance(self._err, np.ndarray):
             # If value is nan, just set the value in those regions to nan and return. This is the only case where a scalar can be passed as an argument!
@@ -1356,68 +1172,6 @@
             else:
                 self._nom[key] = value._nom
                 self._err[key] = value._err
-        else:
-            raise TypeError(_type_error_msg("Scalar", "__setitem__"))
-
-    # ===================================================================
-    # ------------------ SCALAR-SPECIFIC FUNCTIONALITY ------------------
-    # ===================================================================
-
-    def __float__(self):
-        if self.is_vector:
-            raise TypeError(_type_error_msg("Vector", "__float__"))
-        else:
-            msg = "The uncertainty is stripped when downcasting to float."
-            if ERROR_ON_DOWNCAST:
-                raise DowncastError(msg)
-            else:
-                warnings.warn(
-                    msg,
-                    DowncastWarning,
-                    stacklevel=2,
-                )
-            return float(self._nom)
-=======
-
-    @_unsupported_type("scal")
-    def __iter__(self):
-        if isinstance(self._nom, np.ndarray) and isinstance(self._err, np.ndarray):
-            for v, e in zip(self._nom, self._err, strict=False):
-                yield self.__class__(v, e)
-
-    @_unsupported_type("scal")
-    def __len__(self) -> int:  # type: ignore
-        if isinstance(self._nom, np.ndarray):
-            return len(self._nom)
-
-    @_unsupported_type("scal")
-    def __getitem__(self, key: int) -> Uncertainty:  # type: ignore
-        if isinstance(self._nom, np.ndarray) and isinstance(self._err, np.ndarray):
-            try:
-                return self.__class__(self._nom[key], self._err[key])
-            except IndexError as e:
-                msg = f"Index '{key}' not supported"
-                raise IndexError(msg) from e
-
-    @_unsupported_type("scal")
-    def __setitem__(self, key: int, value: Uncertainty) -> None:
-        if isinstance(self._nom, np.ndarray) and isinstance(self._err, np.ndarray):
-            # If value is nan, just set the value in those regions to nan and return. This is the only case where a scalar can be passed as an argument!
-            if not isinstance(value, Uncertainty):
-                if not np.isfinite(value):
-                    self._nom[key] = value
-                    self._err[key] = 0
-                    return
-                else:
-                    msg = f"Can only pass Uncertainty type to __setitem__! Instead passed {type(value)}"
-                    raise TypeError(msg)
-
-            if np.size(value._nom) == 1 and np.ndim(value._nom) > 0:
-                self._nom[key] = value._nom[0]
-                self._err[key] = value._err[0]
-            else:
-                self._nom[key] = value._nom
-                self._err[key] = value._err
 
     # ===================================================================
     # ------------------ SCALAR-SPECIFIC FUNCTIONALITY ------------------
@@ -1435,25 +1189,9 @@
                 stacklevel=2,
             )
         return float(self._nom)
->>>>>>> e592b43c
 
     @_unsupported_type("vec")
     def __int__(self):
-<<<<<<< HEAD
-        if self.is_vector:
-            raise TypeError(_type_error_msg("Vector", "__int__"))
-        else:
-            msg = "The uncertainty is stripped when downcasting to int."
-            if ERROR_ON_DOWNCAST:
-                raise DowncastError(msg)
-            else:
-                warnings.warn(
-                    msg,
-                    DowncastWarning,
-                    stacklevel=2,
-                )
-            return int(self._nom)
-=======
         msg = "The uncertainty is stripped when downcasting to int."
         if ERROR_ON_DOWNCAST:
             raise DowncastError(msg)
@@ -1464,25 +1202,9 @@
                 stacklevel=2,
             )
         return int(self._nom)
->>>>>>> e592b43c
 
     @_unsupported_type("vec")
     def __complex__(self):
-<<<<<<< HEAD
-        if self.is_vector:
-            raise TypeError(_type_error_msg("Vector", "__complex__"))
-        else:
-            msg = "The uncertainty is stripped when downcasting to float."
-            if ERROR_ON_DOWNCAST:
-                raise DowncastError(msg)
-            else:
-                warnings.warn(
-                    msg,
-                    DowncastWarning,
-                    stacklevel=2,
-                )
-            return complex(self._nom)
-=======
         msg = "The uncertainty is stripped when downcasting to float."
         if ERROR_ON_DOWNCAST:
             raise DowncastError(msg)
@@ -1493,7 +1215,6 @@
                 stacklevel=2,
             )
         return complex(self._nom)
->>>>>>> e592b43c
 
 
 VectorUncertainty = Uncertainty
