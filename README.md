
# AutoUncertainties

[![Static Badge](https://img.shields.io/badge/GitHub-AutoUncertainties-blue?logo=github&labelColor=black)](https://github.com/varchasgopalaswamy/AutoUncertainties)
[![GitHub Release](https://img.shields.io/github/v/release/varchasgopalaswamy/AutoUncertainties?label=Current%20Release&color)](https://github.com/varchasgopalaswamy/AutoUncertainties/releases)
[![python](https://img.shields.io/badge/Python-3.11%20%7C%203.12-ffed57?logo=python&logoColor=white)](https://www.python.org/downloads/)
[![JOSS Paper](https://joss.theoj.org/papers/d357e888e33e56df674e15c82b82dcac/status.svg)](https://joss.theoj.org/papers/d357e888e33e56df674e15c82b82dcac)

AutoUncertainties is a package that makes handling linear uncertainty propagation for scientific applications 
straightforward and automatic using auto-differentiation.

* View the [full documentation here](https://autouncertainties.readthedocs.io/en/latest/). 

  
## Statement of Need

<<<<<<< HEAD
AutoUncertainties is a Python package for uncertainty propagation of independent and identically
distributed (i.i.d.) random variables. It provides a drop-in mechanism to add uncertainty information 
to Python scalar and NumPy array objects. It implements manual propagation rules for the 
Python dunder math methods, and uses automatic differentiation via JAX to propagate 
uncertainties for most NumPy methods applied to both scalar and NumPy array variables. In doing so,
it eliminates the need for carrying around additional uncertainty variables or for implementing custom
propagation rules for any NumPy operator with a gradient rule implemented by JAX. In 
most cases, it requires minimal modification to existing code—typically only when uncertainties are 
attached to central values.
=======
AutoUncertainties is a Python package for uncertainty propagation of independent random variables. 
It provides a drop-in mechanism to add uncertainty information to Python scalar and NumPy array 
objects. It implements manual propagation rules for the Python dunder math methods, and uses automatic 
differentiation via JAX to propagate uncertainties for most NumPy methods applied to both scalar and 
NumPy array variables. In doing so, it eliminates the need for carrying around additional uncertainty 
variables or for implementing custom propagation rules for any NumPy operator with a gradient rule 
implemented by JAX. In most cases, it requires minimal modification to existing code—typically only 
when uncertainties are attached to central values.
>>>>>>> e592b43c

One of the most important aspects of AutoUncertainties is its seamless support for NumPy:

```python
import numpy as np
from auto_uncertainties import Uncertainty
vals = np.array([0.5, 0.75])
errs = np.array([0.05, 0.3])
u = Uncertainty(vals, errs)
print(np.cos(u))  # [0.877583 +/- 0.0239713, 0.731689 +/- 0.204492]
```

This is in contrast to the `uncertainties` package, which would have required the use of `unumpy`,
a module containing several hand-implemented analogs of the true NumPy functions. 


## Supported Features

- [x] Scalars
- [x] Arrays, with support for most NumPy ufuncs and functions


## Prerequisites

For array support:

* `jax`
* `jaxlib`
* `numpy`


## Installation

To install, simply run:

```
pip install auto-uncertainties
```


## Build Documentation

To build the documentation locally, clone the repository, create a virtual Python environment 
(if desired), and run the following commands within the repository directory:

```bash
pip install -e .[docs]
sphinx-build docs/source docs/build
```

Once built, the docs can be found under the `docs/build` subdirectory.


## CI and Unit Testing

Development of AutoUncertainties relies on a series of unit tests located in the `tests` directory. These
are automatically run using GitHub actions when commits are pushed to the repository. To run the tests
manually, first install the package with testing capabilities:

```bash
pip install -e .[CI]
coverage run -m pytest --cov --cov-report=term
```


## Basic Usage

* Creating a scalar `Uncertainty` variable is relatively simple:

  ```python
  from auto_uncertainties import Uncertainty
  value = 1.0
  error = 0.1
  u = Uncertainty(value, error)
  print(u)  # 1 +/- 0.1
  ```
  
  As is creating a NumPy array of Uncertainties:

  ```python
  from auto_uncertainties import Uncertainty
  import numpy as np
  value = np.linspace(start=0, stop=10, num=5)
  error = np.ones_like(value)*0.1
  u = Uncertainty(value, error)
  print(u)  # [0 +/- 0.1, 2.5 +/- 0.1, 5 +/- 0.1, 7.5 +/- 0.1, 10 +/- 0.1]
  ```

  The `Uncertainty` class automatically determines which methods should be implemented based on 
  whether it represents a vector uncertainty, or a scalar uncertainty. When instantiated with
  sequences or NumPy arrays, vector-based operations are enabled; when instantiated with scalars,
  only scalar operations are permitted. 

* Scalar uncertainties implement all mathematical and logical 
  [dunder methods](https://docs.python.org/3/reference/datamodel.html#object.__repr__>) explicitly using linear
  uncertainty propagation.

  ```python
  from auto_uncertainties import Uncertainty
  u = Uncertainty(10.0, 3.0)
  v = Uncertainty(20.0, 4.0)
  print(u + v)  # 30 +/- 5
  ```

* Array uncertainties implement a large subset of the NumPy ufuncs and methods using `jax.grad` or 
  `jax.jacfwd`, depending on the output shape.

  ```python
  from auto_uncertainties import Uncertainty
  import numpy as np
  value = np.linspace(start=0, stop=10, num=5)
  error = np.ones_like(value)*0.1
  u = Uncertainty(value, error)
  print(np.exp(u))
  # [1 +/- 0.1, 12.1825 +/- 1.21825, 148.413 +/- 14.8413, 1808.04 +/- 180.804, 22026.5 +/- 2202.65]
  
  print(np.sum(u))  # 25 +/- 0.223607
  print(u.sum())    # 25 +/- 0.223607
  print(np.sqrt(np.sum(error**2)))  # 0.223606797749979
  ```

* The central value, uncertainty, and relative error are available as attributes:

  ```python
  from auto_uncertainties import Uncertainty
  u = Uncertainty(10.0, 3.0)
  print(u.value)     # 10.0
  print(u.error)     # 3.0
  print(u.relative)  # 0.3
  ```

* To strip central values and uncertainty from arbitrary variables, accessor functions `nominal_values`
  and `std_devs` are provided:

  ```python
  from auto_uncertainties import nominal_values, std_devs
  u = Uncertainty(10.0, 3.0)
  v = 5.0
  print(nominal_values(u))  # 10.0
  print(std_devs(u))        # 3.0
  
  print(nominal_values(v))  # 5.0
  print(std_devs(v))        # 0.0
  ```

* Displayed values are automatically rounded according to the `g` format specifier. To enable
  rounding consistent with the Particle Data Group (PDG) standard, the `set_display_rounding` 
  function can be called as follows:

  ```python
  from auto_uncertainties import Uncertainty, set_display_rounding
  import numpy as np
  value = np.linspace(start=0, stop=10, num=5)
  error = np.ones_like(value)*0.1
  u = Uncertainty(value, error)
  set_display_rounding(True)   # enable PDG rules
  print(np.sum(u))  # 25.0 +/- 0.22
  set_display_rounding(False)  # default behavior
  print(np.sum(u))  # 25 +/- 0.223607
  ```

  If enabled, the PDG rounding rules will, in general, cause `Uncertainty` objects to be displayed with:
    - Error to 2 significant digits.
    - Central value to first signficant digit of error, or two significant figures (whichever is more 
      significant digits).

* If `numpy.array` is called on an `Uncertainty` object, it will automatically get cast down to a 
  numpy array (losing all uncertainty information!), and emit a warning. To force an exception to be raised
  instead, use `set_downcast_error`:

  ```python
  from auto_uncertainties import Uncertainty, set_downcast_error
  import numpy as np
  set_downcast_error(True)
  value = np.linspace(start=0, stop=10, num=5)
  error = np.ones_like(value)*0.1
  u = Uncertainty(value, error)
  print(np.array(u))
  # Traceback (most recent call last):
  #     ...
  # auto_uncertainties.exceptions.DowncastError: The uncertainty is stripped when downcasting to ndarray.
  ```
  

## Current Limitations and Future Work

### Dependent Random Variables

<<<<<<< HEAD
To simplify operations on `Uncertainty` objects, `AutoUncertainties` assumes all variables are independent and 
normally distributed. This means that, in the case where a user assumes dependence between two or more `Uncertainty` 
=======
To simplify operations on `Uncertainty` objects, `AutoUncertainties` assumes all variables are independent. 
This means that, in the case where the programmer assumes dependence between two or more `Uncertainty` 
>>>>>>> e592b43c
objects, unexpected and counter-intuitive behavior may arise during uncertainty propagation. This is a common 
pitfall when working with `Uncertainty` objects, especially since the package will not prevent you from 
manipulating variables in a manner that implies dependence.

* **Subtracting Equivalent Uncertainties**

  Subtracting an `Uncertainty` from itself will not result in a standard deviation of zero:

  ```python
  x = Uncertainty(5.0, 0.5)
  print(x - x)  # 0 +/- 0.707107
  ```

* **Mean Error Propagation**

  When multiplying a vector by a scalar `Uncertainty` object, each component of the resulting vector
  is assumed to be a multivariate normal distribution with no covariance,
  which may not be the desired behavior. For instance, taking the mean of such a
  vector will return an `Uncertainty` object with an unexpectedly small standard deviation.

  ```python
  u = Uncertainty(5.0, 0.5)
  arr = np.ones(10) * 10
  print(np.mean(u * arr))  # 50 +/- 1.58114, rather than 50 +/- 5 as expected
  ```
  
  To obtain the uncertainty corresponding to the case where each element of the array is fully correlated,
  two workaround techniques can be used:

  1. Separate the central value from the relative error, multiply the vector by the central value, take the mean
     of the resulting vector, and then multiply by the previously stored relative error.

     ```python
     u = Uncertainty(5.0, 0.5)
     scale_error = Uncertainty(1, u.relative)  # collect relative error
     scale_value = u.value                     # collect central value

     arr = np.ones(10) * 10
     print(np.mean(scale_value * arr) * scale_error)  # 50 +/- 5
     ```

  2. Take the mean of the vector, and then multiply by the `Uncertainty`:

     ```python
     u = Uncertainty(5.0, 0.5)
     arr = np.ones(10) * 10
     print(u * np.mean(arr))  # 50 +/- 5
     ```

These workarounds are nevertheless cumbersome, and cause `AutoUncertainties` to fall somewhat short of the original
goals of automated error propagation. In principle, this could be addressed by storing a full computational
graph of the result of chained operations, similar to what is done in `uncertainties`. However, the complexity
of such a system places it out of scope for `AutoUncertainties` at this time.

It should be noted that, in cases where random variables have covariance that lies somewhere between 
fully correlated and fully independent, calculations like those described above would be more complex.
To accurately propagate uncertainty, one would need to specify individual correlations between each 
variable, and adjust the computation as necessary. This is also currently out of scope for `AutoUncertainties`.


## Inspirations

The class structure of `Uncertainty` and the NumPy ufunc implementation is heavily inspired by the 
excellent package [Pint](https://github.com/hgrecco/pint).<|MERGE_RESOLUTION|>--- conflicted
+++ resolved
@@ -14,17 +14,6 @@
   
 ## Statement of Need
 
-<<<<<<< HEAD
-AutoUncertainties is a Python package for uncertainty propagation of independent and identically
-distributed (i.i.d.) random variables. It provides a drop-in mechanism to add uncertainty information 
-to Python scalar and NumPy array objects. It implements manual propagation rules for the 
-Python dunder math methods, and uses automatic differentiation via JAX to propagate 
-uncertainties for most NumPy methods applied to both scalar and NumPy array variables. In doing so,
-it eliminates the need for carrying around additional uncertainty variables or for implementing custom
-propagation rules for any NumPy operator with a gradient rule implemented by JAX. In 
-most cases, it requires minimal modification to existing code—typically only when uncertainties are 
-attached to central values.
-=======
 AutoUncertainties is a Python package for uncertainty propagation of independent random variables. 
 It provides a drop-in mechanism to add uncertainty information to Python scalar and NumPy array 
 objects. It implements manual propagation rules for the Python dunder math methods, and uses automatic 
@@ -33,7 +22,6 @@
 variables or for implementing custom propagation rules for any NumPy operator with a gradient rule 
 implemented by JAX. In most cases, it requires minimal modification to existing code—typically only 
 when uncertainties are attached to central values.
->>>>>>> e592b43c
 
 One of the most important aspects of AutoUncertainties is its seamless support for NumPy:
 
@@ -222,13 +210,8 @@
 
 ### Dependent Random Variables
 
-<<<<<<< HEAD
-To simplify operations on `Uncertainty` objects, `AutoUncertainties` assumes all variables are independent and 
-normally distributed. This means that, in the case where a user assumes dependence between two or more `Uncertainty` 
-=======
 To simplify operations on `Uncertainty` objects, `AutoUncertainties` assumes all variables are independent. 
 This means that, in the case where the programmer assumes dependence between two or more `Uncertainty` 
->>>>>>> e592b43c
 objects, unexpected and counter-intuitive behavior may arise during uncertainty propagation. This is a common 
 pitfall when working with `Uncertainty` objects, especially since the package will not prevent you from 
 manipulating variables in a manner that implies dependence.
