--- conflicted
+++ resolved
@@ -1410,11 +1410,6 @@
         with pytest.raises(TypeError):
             s[0] = 1.0  # type: ignore
         with pytest.raises(TypeError):
-<<<<<<< HEAD
-            _ = s.__bytes__()
-        with pytest.raises(TypeError):
-=======
->>>>>>> e592b43c
             _ = next(s.__iter__())
         with pytest.raises(TypeError):
             _ = s.clip(min=1, max=2)
